## Core builtin functions and attribute tests.

## Math functions
from math import *

assert(hex(12648430) == '0xc0ffee')
assert(hex(255) == '0xff' and hex(10597059) == '0xa1b2c3')
assert(hex(-4294967295) == '-0xffffffff') ## the largest.

<<<<<<< HEAD

## String attributes.
=======
## string attributes.
>>>>>>> fdeea90d
assert(''.length == 0)
assert('test'.length == 4)
assert(''.lower == '' and ''.upper == '')
assert('already+lower '.lower == 'already+lower ')
assert('ALREADY+UPPER '.upper == 'ALREADY+UPPER ')
assert('tEST+InG'.lower == 'test+ing')
assert('tEST+InG'.upper == 'TEST+ING')

assert(' trim '.strip == 'trim')
assert(''.strip == '')

## List attribute.
assert([].length == 0)
assert([1, 2, 3].length == 3)

## Function.
assert(print.arity == -1)
assert(hex.arity == 1)
assert(func(a, b)end .arity == 2)
assert(print.name == "print")
def fn(p1, p2, p3) end
assert(fn.name == "fn")
assert(fn.arity == 3)

<<<<<<< HEAD
## Range inclusive.
=======
## String functions
assert(str_sub('c programming', 2, 11) == 'programming')
assert(str_sub('foobarbaz', 2, 3) == 'oba')
assert(str_sub('abcdef', 1, 2) == 'bc')
assert(str_sub('I am a boy', 0, 4) == 'I am')
assert(str_sub('programming', 2, 0) == '')
assert(str_sub('foobar', 5, 0) == '')
assert(str_sub('foobar', 0, 6) == 'foobar')
assert(str_sub('', 0, 0) == '')

## range
>>>>>>> fdeea90d
r = 1..5
assert(r.as_list == [1, 2, 3, 4, 5])
assert(r.first == 1)
assert(r.last == 6) # this is bad, its kind of unclear

# Range exclusive.
r = 1...5
assert(r.as_list == [1, 2, 3, 4])
assert(r.first == 1)
assert(r.last == 5)

assert(sin(0) == 0)
assert(sin(PI/2) == 1)

threshold = 0.0000000000001

assert(abs(cos(PI/3) - 0.5) < threshold )
assert(abs(tan(PI/4) - 1.0) < threshold )
for i in 0..1000
  assert(abs(sin(i) / cos(i) - tan(i)) < threshold)
end

assert((cosh(.5) - 1.1276259652063807) < threshold)
assert((tanh(0.5) - 1.127625965206) < threshold)
for i in 0..100
  assert(abs(sinh(i) / cosh(i) - tanh(i)) < threshold)
end

assert(abs(acos(PI/4) - 0.5) < 0.35)
assert(abs(atan(PI/4) - 0.5) < 0.2)

assert((acos(0.5) - 1.1276259652063807) < threshold)
assert((atan(0.3) - 1.1276259652063807) < threshold)

x = -1; interval = 1000
for i in 0...interval-1
  x += 2/interval
  assert(abs(sin(asin(x)) - x) < threshold)
  assert(abs(cos(acos(x)) - x) < threshold)
  assert(abs(tan(atan(x)) - x) < threshold)
end

assert(abs(log10(2) - 0.3010299956639812) < threshold)
assert(round(1.4) == 1)
assert(round(1.5) == 2)
assert(round(-1.5) == -2)

# If we got here, that means all test were passed.
print('All TESTS PASSED')
<|MERGE_RESOLUTION|>--- conflicted
+++ resolved
@@ -7,12 +7,8 @@
 assert(hex(255) == '0xff' and hex(10597059) == '0xa1b2c3')
 assert(hex(-4294967295) == '-0xffffffff') ## the largest.
 
-<<<<<<< HEAD
 
 ## String attributes.
-=======
-## string attributes.
->>>>>>> fdeea90d
 assert(''.length == 0)
 assert('test'.length == 4)
 assert(''.lower == '' and ''.upper == '')
@@ -37,9 +33,6 @@
 assert(fn.name == "fn")
 assert(fn.arity == 3)
 
-<<<<<<< HEAD
-## Range inclusive.
-=======
 ## String functions
 assert(str_sub('c programming', 2, 11) == 'programming')
 assert(str_sub('foobarbaz', 2, 3) == 'oba')
@@ -50,8 +43,7 @@
 assert(str_sub('foobar', 0, 6) == 'foobar')
 assert(str_sub('', 0, 0) == '')
 
-## range
->>>>>>> fdeea90d
+## Range inclusive.
 r = 1..5
 assert(r.as_list == [1, 2, 3, 4, 5])
 assert(r.first == 1)
